--- conflicted
+++ resolved
@@ -608,14 +608,9 @@
              });
 
   mod.add_type<open_spiel::algorithms::MCTSBot>(
-<<<<<<< HEAD
          "MCTSBot", jlcxx::julia_base_type<open_spiel::Bot>())
-      .constructor<const open_spiel::Game&, open_spiel::algorithms::Evaluator*,
-=======
-         "MCTSBot", jlcxx::julia_type<open_spiel::Bot>())
       .constructor<const open_spiel::Game&,
                    std::shared_ptr<open_spiel::algorithms::Evaluator>,
->>>>>>> 0c41defe
                    double, int, int64_t, bool, int, bool,
                    open_spiel::algorithms::ChildSelectionPolicy, double,
                    double>()
